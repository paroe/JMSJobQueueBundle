<?php

/*
 * Copyright 2012 Johannes M. Schmitt <schmittjoh@gmail.com>
 *
 * Licensed under the Apache License, Version 2.0 (the "License");
 * you may not use this file except in compliance with the License.
 * You may obtain a copy of the License at
 *
 * http://www.apache.org/licenses/LICENSE-2.0
 *
 * Unless required by applicable law or agreed to in writing, software
 * distributed under the License is distributed on an "AS IS" BASIS,
 * WITHOUT WARRANTIES OR CONDITIONS OF ANY KIND, either express or implied.
 * See the License for the specific language governing permissions and
 * limitations under the License.
 */

namespace JMS\JobQueueBundle\Command;

use Doctrine\ORM\EntityManager;
use JMS\JobQueueBundle\Entity\Repository\JobRepository;
use Symfony\Component\EventDispatcher\EventDispatcher;
use Symfony\Bridge\Doctrine\ManagerRegistry;
use Symfony\Component\Process\Exception\ProcessFailedException;
use JMS\JobQueueBundle\Exception\LogicException;
use JMS\JobQueueBundle\Exception\InvalidArgumentException;
use JMS\JobQueueBundle\Event\NewOutputEvent;
use Symfony\Component\Process\ProcessBuilder;
use Symfony\Component\Process\Process;
use JMS\JobQueueBundle\Entity\Job;
use JMS\JobQueueBundle\Event\StateChangeEvent;
use Symfony\Component\Console\Input\InputOption;
use Symfony\Component\Console\Input\InputInterface;
use Symfony\Component\Console\Output\OutputInterface;

class RunCommand extends \Symfony\Bundle\FrameworkBundle\Command\ContainerAwareCommand
{
    /** @var string */
    private $env;

    /** @var boolean */
    private $verbose;

    /** @var OutputInterface */
    private $output;

    /** @var ManagerRegistry */
    private $registry;

    /** @var EventDispatcher */
    private $dispatcher;

    /** @var array */
    private $runningJobs = array();

<<<<<<< HEAD
    /** @var array */
    private $restrictedQueues = array();
=======
    private $shouldShutdown = false;
>>>>>>> 9cfc4a4c

    protected function configure()
    {
        $this
            ->setName('jms-job-queue:run')
            ->setDescription('Runs jobs from the queue.')
            ->addOption('max-runtime', 'r', InputOption::VALUE_REQUIRED, 'The maximum runtime in seconds.', 900)
            ->addOption('max-concurrent-jobs', 'j', InputOption::VALUE_REQUIRED, 'The maximum number of concurrent jobs.', 4)
            ->addOption('idle-time', null, InputOption::VALUE_REQUIRED, 'Time to sleep when the queue ran out of jobs.', 2)
<<<<<<< HEAD
            ->addOption('queue', null, InputOption::VALUE_OPTIONAL | InputOption::VALUE_IS_ARRAY, 'Restrict to one or more queues.', array())
=======
            ->addOption('worker-name', null, InputOption::VALUE_REQUIRED, 'The name that uniquely identifies this worker process.')
>>>>>>> 9cfc4a4c
        ;
    }

    protected function execute(InputInterface $input, OutputInterface $output)
    {
        $startTime = time();

        $maxRuntime = (integer) $input->getOption('max-runtime');
        if ($maxRuntime <= 0) {
            throw new InvalidArgumentException('The maximum runtime must be greater than zero.');
        }

        if ($maxRuntime > 600) {
            $maxRuntime += mt_rand(-120, 120);
        }

        $maxJobs = (integer) $input->getOption('max-concurrent-jobs');
        if ($maxJobs <= 0) {
            throw new InvalidArgumentException('The maximum number of jobs per queue must be greater than zero.');
        }

        $idleTime = (integer) $input->getOption('idle-time');
        if ($idleTime <= 0) {
            throw new InvalidArgumentException('Time to sleep when idling must be greater than zero.');
        }

<<<<<<< HEAD
        $this->restrictedQueues = $input->getOption('queue');
=======
        $workerName = $input->getOption('worker-name');
        if ($workerName === null) {
            $workerName = gethostname().'-'.getmypid();
        }

        if (strlen($workerName) > 50) {
            throw new \RuntimeException(sprintf(
                '"worker-name" must not be longer than 50 chars, but got "%s" (%d chars).',
                $workerName,
                strlen($workerName)
            ));
        }
>>>>>>> 9cfc4a4c

        $this->env = $input->getOption('env');
        $this->verbose = $input->getOption('verbose');
        $this->output = $output;
        $this->registry = $this->getContainer()->get('doctrine');
        $this->dispatcher = $this->getContainer()->get('event_dispatcher');
        $this->getEntityManager()->getConnection()->getConfiguration()->setSQLLogger(null);

        if ($this->verbose) {
            $this->output->writeln('Cleaning up stale jobs');
        }

        $this->cleanUpStaleJobs($workerName);

        $this->runJobs(
            $workerName,
            $startTime,
            $maxRuntime,
            $idleTime,
            $maxJobs,
            $this->getContainer()->getParameter('jms_job_queue.queue_options_defaults'),
            $this->getContainer()->getParameter('jms_job_queue.queue_options')
        );
    }

    private function runJobs($workerName, $startTime, $maxRuntime, $idleTime, $maxJobs, array $queueOptionsDefaults, array $queueOptions)
    {
        $hasPcntl = extension_loaded('pcntl');

        if ($this->verbose) {
            $this->output->writeln('Running jobs');
        }

        if ($hasPcntl) {
            $this->setupSignalHandlers();
            if ($this->verbose) {
                $this->output->writeln('Signal Handlers have been installed.');
            }
        } elseif ($this->verbose) {
            $this->output->writeln('PCNTL extension is not available. Signals cannot be processed.');
        }

        while (true) {
            if ($hasPcntl) {
                pcntl_signal_dispatch();
            }

            if ($this->shouldShutdown || time() - $startTime > $maxRuntime) {
                break;
            }

            $this->checkRunningJobs();
            $this->startJobs($workerName, $idleTime, $maxJobs, $queueOptionsDefaults, $queueOptions);

            $waitTimeInMs = mt_rand(500, 1000);
            usleep($waitTimeInMs * 1E3);
        }

        if ($this->verbose) {
            $this->output->writeln('Entering shutdown sequence, waiting for running jobs to terminate...');
        }

        while ( ! empty($this->runningJobs)) {
            sleep(5);
            $this->checkRunningJobs();
        }

        if ($this->verbose) {
            $this->output->writeln('All jobs finished, exiting.');
        }
    }

    private function setupSignalHandlers()
    {
        pcntl_signal(SIGTERM, function() {
            if ($this->verbose) {
                $this->output->writeln('Received SIGTERM signal.');
            }

            $this->shouldShutdown = true;
        });
    }

    private function startJobs($workerName, $idleTime, $maxJobs, $queueOptionsDefaults, $queueOptions)
    {
        $excludedIds = array();
        while (count($this->runningJobs) < $maxJobs) {
            $pendingJob = $this->getRepository()->findStartableJob(
                $workerName,
                $excludedIds,
                $this->getExcludedQueues($queueOptionsDefaults, $queueOptions, $maxJobs),
                $this->restrictedQueues
            );

            if (null === $pendingJob) {
                sleep($idleTime);

                return;
            }

            $this->startJob($pendingJob);
        }
    }

    private function getExcludedQueues(array $queueOptionsDefaults, array $queueOptions, $maxConcurrentJobs)
    {
        $excludedQueues = array();
        foreach ($this->getRunningJobsPerQueue() as $queue => $count) {
            if ($count >= $this->getMaxConcurrentJobs($queue, $queueOptionsDefaults, $queueOptions, $maxConcurrentJobs)) {
                $excludedQueues[] = $queue;
            }
        }

        return $excludedQueues;
    }

    private function getMaxConcurrentJobs($queue, array $queueOptionsDefaults, array $queueOptions, $maxConcurrentJobs)
    {
        if (isset($queueOptions[$queue]['max_concurrent_jobs'])) {
            return (integer) $queueOptions[$queue]['max_concurrent_jobs'];
        }

        if (isset($queueOptionsDefaults['max_concurrent_jobs'])) {
            return (integer) $queueOptionsDefaults['max_concurrent_jobs'];
        }

        return $maxConcurrentJobs;
    }

    private function getRunningJobsPerQueue()
    {
        $runningJobsPerQueue = array();
        foreach ($this->runningJobs as $jobDetails) {
            /** @var Job $job */
            $job = $jobDetails['job'];

            $queue = $job->getQueue();
            if ( ! isset($runningJobsPerQueue[$queue])) {
                $runningJobsPerQueue[$queue] = 0;
            }
            $runningJobsPerQueue[$queue] += 1;
        }

        return $runningJobsPerQueue;
    }

    private function checkRunningJobs()
    {
        foreach ($this->runningJobs as $i => &$data) {
            $newOutput = substr($data['process']->getOutput(), $data['output_pointer']);
            $data['output_pointer'] += strlen($newOutput);

            $newErrorOutput = substr($data['process']->getErrorOutput(), $data['error_output_pointer']);
            $data['error_output_pointer'] += strlen($newErrorOutput);

            if ( ! empty($newOutput)) {
                $event = new NewOutputEvent($data['job'], $newOutput, NewOutputEvent::TYPE_STDOUT);
                $this->dispatcher->dispatch('jms_job_queue.new_job_output', $event);
                $newOutput = $event->getNewOutput();
            }

            if ( ! empty($newErrorOutput)) {
                $event = new NewOutputEvent($data['job'], $newErrorOutput, NewOutputEvent::TYPE_STDERR);
                $this->dispatcher->dispatch('jms_job_queue.new_job_output', $event);
                $newErrorOutput = $event->getNewOutput();
            }

            if ($this->verbose) {
                if ( ! empty($newOutput)) {
                    $this->output->writeln('Job '.$data['job']->getId().': '.str_replace("\n", "\nJob ".$data['job']->getId().": ", $newOutput));
                }

                if ( ! empty($newErrorOutput)) {
                    $this->output->writeln('Job '.$data['job']->getId().': '.str_replace("\n", "\nJob ".$data['job']->getId().": ", $newErrorOutput));
                }
            }

            // Check whether this process exceeds the maximum runtime, and terminate if that is
            // the case.
            $runtime = time() - $data['job']->getStartedAt()->getTimestamp();
            if ($data['job']->getMaxRuntime() > 0 && $runtime > $data['job']->getMaxRuntime()) {
                $data['process']->stop(5);

                $this->output->writeln($data['job'].' terminated; maximum runtime exceeded.');
                $this->getRepository()->closeJob($data['job'], Job::STATE_TERMINATED);
                unset($this->runningJobs[$i]);

                continue;
            }

            if ($data['process']->isRunning()) {
                // For long running processes, it is nice to update the output status regularly.
                $data['job']->addOutput($newOutput);
                $data['job']->addErrorOutput($newErrorOutput);
                $data['job']->checked();
                $em = $this->getEntityManager();
                $em->persist($data['job']);
                $em->flush($data['job']);

                continue;
            }

            $this->output->writeln($data['job'].' finished with exit code '.$data['process']->getExitCode().'.');

            // If the Job exited with an exception, let's reload it so that we
            // get access to the stack trace. This might be useful for listeners.
            $this->getEntityManager()->refresh($data['job']);

            $data['job']->setExitCode($data['process']->getExitCode());
            $data['job']->setOutput($data['process']->getOutput());
            $data['job']->setErrorOutput($data['process']->getErrorOutput());
            $data['job']->setRuntime(time() - $data['start_time']);

            $newState = 0 === $data['process']->getExitCode() ? Job::STATE_FINISHED : Job::STATE_FAILED;
            $this->getRepository()->closeJob($data['job'], $newState);
            unset($this->runningJobs[$i]);
        }

        gc_collect_cycles();
    }

    private function startJob(Job $job)
    {
        $event = new StateChangeEvent($job, Job::STATE_RUNNING);
        $this->dispatcher->dispatch('jms_job_queue.job_state_change', $event);
        $newState = $event->getNewState();

        if (Job::STATE_CANCELED === $newState) {
            $this->getRepository()->closeJob($job, Job::STATE_CANCELED);

            return;
        }

        if (Job::STATE_RUNNING !== $newState) {
            throw new \LogicException(sprintf('Unsupported new state "%s".', $newState));
        }

        $job->setState(Job::STATE_RUNNING);
        $em = $this->getEntityManager();
        $em->persist($job);
        $em->flush($job);

        $pb = $this->getCommandProcessBuilder();
        $pb
            ->add($job->getCommand())
            ->add('--jms-job-id='.$job->getId())
        ;

        foreach ($job->getArgs() as $arg) {
            $pb->add($arg);
        }
        $proc = $pb->getProcess();
        $proc->start();
        $this->output->writeln(sprintf('Started %s.', $job));

        $this->runningJobs[] = array(
            'process' => $proc,
            'job' => $job,
            'start_time' => time(),
            'output_pointer' => 0,
            'error_output_pointer' => 0,
        );
    }

    /**
     * Cleans up stale jobs.
     *
     * A stale job is a job where this command has exited with an error
     * condition. Although this command is very robust, there might be cases
     * where it might be terminated abruptly (like a PHP segfault, a SIGTERM signal, etc.).
     *
     * In such an error condition, these jobs are cleaned-up on restart of this command.
     */
    private function cleanUpStaleJobs($workerName)
    {
<<<<<<< HEAD
        $repo = $this->getRepository();
        foreach ($repo->findRunningJobs($this->restrictedQueues) as $job) {
=======
        /** @var Job[] $staleJobs */
        $staleJobs = $this->getEntityManager()->createQuery("SELECT j FROM ".Job::class." j WHERE j.state = :running AND (j.workerName = :worker OR j.workerName IS NULL)")
            ->setParameter('worker', $workerName)
            ->setParameter('running', Job::STATE_RUNNING)
            ->getResult();

        foreach ($staleJobs as $job) {
>>>>>>> 9cfc4a4c
            // If the original job has retry jobs, then one of them is still in
            // running state. We can skip the original job here as it will be
            // processed automatically once the retry job is processed.
            if ( ! $job->isRetryJob() && count($job->getRetryJobs()) > 0) {
                continue;
            }

            $pb = $this->getCommandProcessBuilder();
            $pb
                ->add('jms-job-queue:mark-incomplete')
                ->add($job->getId())
                ->add('--env='.$this->env)
                ->add('--verbose')
            ;

            // We use a separate process to clean up.
            $proc = $pb->getProcess();
            if (0 !== $proc->run()) {
                $ex = new ProcessFailedException($proc);

                $this->output->writeln(sprintf('There was an error when marking %s as incomplete: %s', $job, $ex->getMessage()));
            }
        }
    }

    private function getCommandProcessBuilder()
    {
        $pb = new ProcessBuilder();

        // PHP wraps the process in "sh -c" by default, but we need to control
        // the process directly.
        if ( ! defined('PHP_WINDOWS_VERSION_MAJOR')) {
            $pb->add('exec');
        }

        $pb
            ->add('php')
            ->add($this->getContainer()->getParameter('kernel.root_dir').'/console')
            ->add('--env='.$this->env)
        ;

        if ($this->verbose) {
            $pb->add('--verbose');
        }

        return $pb;
    }

    /**
     * @return EntityManager
     */
    private function getEntityManager()
    {
        return $this->registry->getManagerForClass('JMSJobQueueBundle:Job');
    }

    /**
     * @return JobRepository
     */
    private function getRepository()
    {
        return $this->getEntityManager()->getRepository('JMSJobQueueBundle:Job');
    }
}<|MERGE_RESOLUTION|>--- conflicted
+++ resolved
@@ -54,12 +54,11 @@
     /** @var array */
     private $runningJobs = array();
 
-<<<<<<< HEAD
     /** @var array */
     private $restrictedQueues = array();
-=======
+
+    /** @var bool */
     private $shouldShutdown = false;
->>>>>>> 9cfc4a4c
 
     protected function configure()
     {
@@ -69,11 +68,8 @@
             ->addOption('max-runtime', 'r', InputOption::VALUE_REQUIRED, 'The maximum runtime in seconds.', 900)
             ->addOption('max-concurrent-jobs', 'j', InputOption::VALUE_REQUIRED, 'The maximum number of concurrent jobs.', 4)
             ->addOption('idle-time', null, InputOption::VALUE_REQUIRED, 'Time to sleep when the queue ran out of jobs.', 2)
-<<<<<<< HEAD
             ->addOption('queue', null, InputOption::VALUE_OPTIONAL | InputOption::VALUE_IS_ARRAY, 'Restrict to one or more queues.', array())
-=======
             ->addOption('worker-name', null, InputOption::VALUE_REQUIRED, 'The name that uniquely identifies this worker process.')
->>>>>>> 9cfc4a4c
         ;
     }
 
@@ -100,9 +96,8 @@
             throw new InvalidArgumentException('Time to sleep when idling must be greater than zero.');
         }
 
-<<<<<<< HEAD
         $this->restrictedQueues = $input->getOption('queue');
-=======
+
         $workerName = $input->getOption('worker-name');
         if ($workerName === null) {
             $workerName = gethostname().'-'.getmypid();
@@ -115,7 +110,6 @@
                 strlen($workerName)
             ));
         }
->>>>>>> 9cfc4a4c
 
         $this->env = $input->getOption('env');
         $this->verbose = $input->getOption('verbose');
@@ -391,18 +385,24 @@
      */
     private function cleanUpStaleJobs($workerName)
     {
-<<<<<<< HEAD
-        $repo = $this->getRepository();
-        foreach ($repo->findRunningJobs($this->restrictedQueues) as $job) {
-=======
+        $staleJobsDql = "SELECT j FROM ".Job::class." j WHERE j.state = :running AND (j.workerName = :worker OR j.workerName IS NULL)";
+
+        if ( ! empty($this->restrictedQueues)) {
+            $staleJobsDql += " AND j.queue in (:queues)";
+        }
+
+        $staleJobsQuery = $this->getEntityManager()->createQuery($staleJobsDql)
+            ->setParameter('worker', $workerName)
+            ->setParameter('running', Job::STATE_RUNNING);
+
+        if ( ! empty($this->restrictedQueues)) {
+            $staleJobsQuery->setParameter('queues', $this->restrictedQueues);
+        }
+
+        $staleJobs = $staleJobsQuery->getResult();
+
         /** @var Job[] $staleJobs */
-        $staleJobs = $this->getEntityManager()->createQuery("SELECT j FROM ".Job::class." j WHERE j.state = :running AND (j.workerName = :worker OR j.workerName IS NULL)")
-            ->setParameter('worker', $workerName)
-            ->setParameter('running', Job::STATE_RUNNING)
-            ->getResult();
-
         foreach ($staleJobs as $job) {
->>>>>>> 9cfc4a4c
             // If the original job has retry jobs, then one of them is still in
             // running state. We can skip the original job here as it will be
             // processed automatically once the retry job is processed.
